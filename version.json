{
<<<<<<< HEAD
  "version": "1.0.79",
  "commit_hash": "7d4dd89",
  "branch": "main",
  "build_date": "2025-06-23",
  "commit_count": 79,
=======
  "version": "1.0.77",
  "commit_hash": "e43f1c1",
  "branch": "develop",
  "build_date": "2025-06-23",
  "commit_count": 77,
>>>>>>> f5965121
  "repository_url": "https://github.com/macky337/study-app-project.git"
}<|MERGE_RESOLUTION|>--- conflicted
+++ resolved
@@ -1,16 +1,8 @@
 {
-<<<<<<< HEAD
-  "version": "1.0.79",
-  "commit_hash": "7d4dd89",
+  "version": "1.0.80",
+  "commit_hash": "5a178a1",
   "branch": "main",
   "build_date": "2025-06-23",
-  "commit_count": 79,
-=======
-  "version": "1.0.77",
-  "commit_hash": "e43f1c1",
-  "branch": "develop",
-  "build_date": "2025-06-23",
-  "commit_count": 77,
->>>>>>> f5965121
+  "commit_count": 80,
   "repository_url": "https://github.com/macky337/study-app-project.git"
 }