{
<<<<<<< HEAD
  "version": "1.0.87",
  "commit_hash": "1d0c23a",
  "branch": "main",
  "build_date": "2025-06-24",
  "commit_count": 87,
=======
  "version": "1.0.88",
  "commit_hash": "90703ce",
  "branch": "develop",
  "build_date": "2025-06-24",
  "commit_count": 88,
>>>>>>> 989dc98b
  "repository_url": "https://github.com/macky337/study-app-project.git"
}<|MERGE_RESOLUTION|>--- conflicted
+++ resolved
@@ -1,16 +1,8 @@
 {
-<<<<<<< HEAD
-  "version": "1.0.87",
-  "commit_hash": "1d0c23a",
+  "version": "1.0.88",
+  "commit_hash": "186836e",
   "branch": "main",
   "build_date": "2025-06-24",
-  "commit_count": 87,
-=======
-  "version": "1.0.88",
-  "commit_hash": "90703ce",
-  "branch": "develop",
-  "build_date": "2025-06-24",
   "commit_count": 88,
->>>>>>> 989dc98b
   "repository_url": "https://github.com/macky337/study-app-project.git"
 }